import { boot } from './boot'
import './css/app.scss'
import {Cart} from './domain/checkout/Cart'
import { createChessGameAggregate } from './examples/chess/aggregate'
import { GameView } from './examples/chess/GameView'
import { createOrderAggregate } from './examples/order/aggregate'
import { OrderView } from './examples/order/OrderView'
import { Welcome, createNullAggregate } from './examples/welcome'

import { CounterView } from './examples/counter/CounterView'
import { createCounterAggregate } from './examples/counter/builder'
import { createStore } from './domain/storeBuilder'
import { StoreView } from './domain/checkout/StoreView'

const options = {
  welcome: () => boot(createNullAggregate(), Welcome),
<<<<<<< HEAD
  chess: () => boot(createChessGameAggregate(), GameView),
  order:   () => boot(createOrderAggregate({currencyCode: 'AUD'}), OrderView),
  checkout:() => boot(createStore(new Cart('AUD', [])), StoreView),
  counter: () => boot(createCounterAggregate({}), CounterView)
=======
  chess:   () => boot(createChessGameAggregate(), GameView, 'Chess'),
  order:   () => boot(createOrderAggregate({currencyCode: 'AUD'}), OrderView)
>>>>>>> e2e3ef61
}

// options.welcome()
// options.chess()
// options.order()
// options.counter()
options.checkout()<|MERGE_RESOLUTION|>--- conflicted
+++ resolved
@@ -13,16 +13,11 @@
 import { StoreView } from './domain/checkout/StoreView'
 
 const options = {
-  welcome: () => boot(createNullAggregate(), Welcome),
-<<<<<<< HEAD
-  chess: () => boot(createChessGameAggregate(), GameView),
-  order:   () => boot(createOrderAggregate({currencyCode: 'AUD'}), OrderView),
-  checkout:() => boot(createStore(new Cart('AUD', [])), StoreView),
-  counter: () => boot(createCounterAggregate({}), CounterView)
-=======
-  chess:   () => boot(createChessGameAggregate(), GameView, 'Chess'),
-  order:   () => boot(createOrderAggregate({currencyCode: 'AUD'}), OrderView)
->>>>>>> e2e3ef61
+  welcome:  () => boot(createNullAggregate(), Welcome),
+  chess:    () => boot(createChessGameAggregate(), GameView, 'Chess'),
+  order:    () => boot(createOrderAggregate({currencyCode: 'AUD'}), OrderView),
+  checkout: () => boot(createStore(new Cart('AUD', [])), StoreView),
+  counter:  () => boot(createCounterAggregate({}), CounterView)
 }
 
 // options.welcome()
